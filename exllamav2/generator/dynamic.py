--- conflicted
+++ resolved
@@ -1107,21 +1107,12 @@
 
         attn_params = self.get_paged_params(batch_size, block_index, cache_seqlens, batch_ids.shape[-1])
 
-<<<<<<< HEAD
-        device_logits, hidden_state = self.model.forward_chunk(
-=======
         device_logits = self.model.forward_chunk(
->>>>>>> 5996922a
             input_ids = batch_ids,
             attn_params = attn_params,
             cache = self.cache,
             loras = self.current_loras,
-<<<<<<< HEAD
-            return_last_state=return_hidden_state
-        )
-=======
         )["logits"]
->>>>>>> 5996922a
 
         # Pass logits to jobs for sampling
 
